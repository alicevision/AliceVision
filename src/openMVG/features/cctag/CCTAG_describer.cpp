--- conflicted
+++ resolved
@@ -91,18 +91,7 @@
     //// Invert the image
     //cv::Mat invertImg;
     //cv::bitwise_not(graySrc,invertImg);
-<<<<<<< HEAD
     cctag::cctagDetection(cctags,1,graySrc, *_params, 0 );
-=======
-    cctag::cctagDetection(cctags,1,graySrc, *_params._internalParams, durations);
-#else //todo: #ifdef depreciated
-    cctag::MemoryPool::instance().updateMemoryAuthorizedWithRAM();
-    cctag::View cctagView((const unsigned char *) image.data(), image.Width(), image.Height(), image.Depth()*image.Width());
-    boost::ptr_list<cctag::ICCTag> cctags;
-    cctag::cctagDetection(cctags, 1 ,cctagView._grayView ,*_params._internalParams, durations );
-#endif
-    durations->print( std::cerr );
->>>>>>> 9a41b3b0
     
     for (const auto & cctag : cctags)
     {
