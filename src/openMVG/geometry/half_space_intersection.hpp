// Copyright (c) 2015 Pierre MOULON.

// This Source Code Form is subject to the terms of the Mozilla Public
// License, v. 2.0. If a copy of the MPL was not distributed with this
// file, You can obtain one at http://mozilla.org/MPL/2.0/.

#ifndef OPENMVG_GEOMETRY_HALF_SPACE_HPP_
#define OPENMVG_GEOMETRY_HALF_SPACE_HPP_

#include "openMVG/linearProgramming/linearProgrammingOSI_X.hpp"

#include <Eigen/Geometry>
#include <Eigen/StdVector>
<<<<<<< HEAD
=======
EIGEN_DEFINE_STL_VECTOR_SPECIALIZATION(Eigen::Hyperplane<double,3>)
>>>>>>> 6ca1c9c5

EIGEN_DEFINE_STL_VECTOR_SPECIALIZATION( Eigen::Hyperplane<double, 3> )

namespace openMVG
{
namespace geometry
{
namespace halfPlane
{

/// Define the Half_plane equation (abcd coefficients)
typedef Eigen::Hyperplane<double, 3> Half_plane;

/// Define a collection of Half_plane
typedef std::vector<Half_plane> Half_planes;


/**
* @brief Define a plane passing through the points (p, q, r).
* @param p First point
* @param q Second point
* @param r Third point
* @return Plane formed by p,q,r
* @note The plane is oriented such that p, q and r are oriented in a positive sense (that is counterclockwise).
*/
inline Half_plane
Half_plane_p
(
  const Vec3 & p,
  const Vec3 & q,
  const Vec3 & r
)
{
  return Half_plane::Through(r,q,p);
}

/**
* @brief Test if half-planes defines a non empty volume
* @param hplanes A list of half planes
* @retval true If half-planes define a non empty volume
* @retval false If half-planes define an empty volume
* @note Searched volume is defined by intersection of positive sides of half-planes
* @ref :
 [1] Paper: Finding the intersection of n half-spaces in time O(n log n).
 Author: F.P. Preparata, D.E. Muller
 Published in: Theoretical Computer Science, Volume 8, Issue 1, Pages 45-55
 Year: 1979
 More: ISSN 0304-3975, http://dx.doi.org/10.1016/0304-3975(79)90055-0.
*/
inline bool
isNotEmpty
(
  const Half_planes & hplanes
)
{
  // Check if it exists a point on all positive side of the half plane thanks to a Linear Program formulation [1].
  // => If a point exists: there is a common subspace defined and so intersections.
  // The LP formulation consists in set the Half_plane as constraint and check if a point can fit the equations.

  using namespace openMVG;
  using namespace openMVG::linearProgramming;

  LP_Constraints cstraint;
  {
    cstraint.nbParams_ = 3; // {X,Y,Z}
    cstraint.vec_bounds_.resize( cstraint.nbParams_ );
    std::fill( cstraint.vec_bounds_.begin(), cstraint.vec_bounds_.end(),
               std::make_pair( ( double ) - 1e+30, ( double )1e+30 ) ); // [X,Y,Z] => -inf, +inf
    cstraint.bminimize_ = true;

    // Configure constraints
    const size_t nbConstraints = hplanes.size();
    cstraint.constraint_mat_.resize( nbConstraints, 3 );
    cstraint.vec_sign_.resize( nbConstraints );
    cstraint.constraint_objective_ = Vec( nbConstraints );

    // Fill the constrains (half-space equations)
    for ( unsigned char i = 0; i < hplanes.size(); ++i )
    {
      const Vec & half_plane_coeff = hplanes[i].coeffs();
      // add the half plane equation to the system
      cstraint.constraint_mat_.row( i ) =
        Vec3( half_plane_coeff( 0 ),
              half_plane_coeff( 1 ),
              half_plane_coeff( 2 ) );
      cstraint.vec_sign_[i] = LP_Constraints::LP_GREATER_OR_EQUAL;
      cstraint.constraint_objective_( i ) = - half_plane_coeff( 3 );
    }
  }

  // Solve in order to see if a point exists within the half spaces positive side?
  OSI_CLP_SolverWrapper solver( cstraint.nbParams_ );
  solver.setup( cstraint );
  const bool bIntersect = solver.solve(); // Status of the solver tell if there is an intersection or not
  return bIntersect;
}

<<<<<<< HEAD
/**
* @brief Define a Volume 'object' thanks to a series of half_plane:
*  - This structure is used for testing generic HalfPlaneObject/HalfPlaneObject intersection
*/
struct HalfPlaneObject
{
  Half_planes planes;

  /**
  * @brief Test if two defined 'volume' intersects
  * @param rhs Another HalfPlaneObject
  * @retval true If an none empty intersection exists
  * @retval false If there's no intersection
  */
  bool intersect(const HalfPlaneObject & rhs) const
  {
    // Concatenate the Half Planes and see if an intersection exists
    std::vector<Half_plane> vec_planes(planes.size() + rhs.planes.size());
    std::copy(&planes[0], &planes[0] + planes.size(), &vec_planes[0]);
    std::copy(&rhs.planes[0], &rhs.planes[0] + rhs.planes.size(), &vec_planes[planes.size()]);

    return halfPlane::isNotEmpty(vec_planes);
  }

  /**
  * @brief Test if a point is on the positive side of the HalfPlanes
  * @param rhs The 3D point to test
  * @retval true If The point is in the half plane defined 'volume'
  */
  bool contains(const Vec3 & rhs) const
  {
    unsigned int count_positive = 0;
    for (const Half_plane & hp : planes)
    {
      count_positive += (hp.signedDistance(rhs) > 0) ? 1 : 0;
    }
    return (count_positive == planes.size()) && !planes.empty();
  }
};

=======
} // namespace halfPlane
>>>>>>> 6ca1c9c5
} // namespace geometry
} // namespace openMVG

#endif // OPENMVG_GEOMETRY_HALF_SPACE_HPP_
<|MERGE_RESOLUTION|>--- conflicted
+++ resolved
@@ -8,14 +8,8 @@
 #define OPENMVG_GEOMETRY_HALF_SPACE_HPP_
 
 #include "openMVG/linearProgramming/linearProgrammingOSI_X.hpp"
-
 #include <Eigen/Geometry>
 #include <Eigen/StdVector>
-<<<<<<< HEAD
-=======
-EIGEN_DEFINE_STL_VECTOR_SPECIALIZATION(Eigen::Hyperplane<double,3>)
->>>>>>> 6ca1c9c5
-
 EIGEN_DEFINE_STL_VECTOR_SPECIALIZATION( Eigen::Hyperplane<double, 3> )
 
 namespace openMVG
@@ -112,7 +106,6 @@
   return bIntersect;
 }
 
-<<<<<<< HEAD
 /**
 * @brief Define a Volume 'object' thanks to a series of half_plane:
 *  - This structure is used for testing generic HalfPlaneObject/HalfPlaneObject intersection
@@ -153,10 +146,8 @@
   }
 };
 
-=======
 } // namespace halfPlane
->>>>>>> 6ca1c9c5
 } // namespace geometry
 } // namespace openMVG
 
-#endif // OPENMVG_GEOMETRY_HALF_SPACE_HPP_
+#endif // OPENMVG_GEOMETRY_HALF_SPACE_HPP_