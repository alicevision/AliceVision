IF(OpenMVG_USE_BOOST)
    ###
    # Test the localization class
    ###
<<<<<<< HEAD
    ADD_EXECUTABLE(openMVG_main_voctreeLocalizer main_voctreeLocalizer.cpp)
    INSTALL(TARGETS openMVG_main_voctreeLocalizer DESTINATION bin/)
    TARGET_LINK_LIBRARIES(openMVG_main_voctreeLocalizer openMVG_localization openMVG_dataio openMVG_image openMVG_features glog vlsift ${BOOST_LIBRARIES})
=======
    ADD_EXECUTABLE(openMVG_main_cameraLocalizer main_cameraLocalizer.cpp)
    INSTALL(TARGETS openMVG_main_cameraLocalizer DESTINATION bin/)
    TARGET_LINK_LIBRARIES(openMVG_main_cameraLocalizer 
                    openMVG_localization 
                    openMVG_dataio  
                    openMVG_image 
                    openMVG_features 
                    vlsift 
                    ${BOOST_LIBRARIES})
>>>>>>> 9a41b3b0
    if(OpenMVG_USE_ALEMBIC)
        target_link_libraries(openMVG_main_cameraLocalizer openMVG_sfm ${ABC_LIBRARIES})
    endif()
    if(OpenMVG_USE_CCTAG)
        target_link_libraries(openMVG_main_cameraLocalizer ${CCTAG_LIBRARIES})
    endif()

    ###
    # Create the vocabulary tree
    ###
    ADD_EXECUTABLE(openMVG_main_createVoctree createVoctree.cpp)
    INSTALL(TARGETS openMVG_main_createVoctree DESTINATION bin/)
<<<<<<< HEAD
    TARGET_LINK_LIBRARIES(openMVG_main_createVoctree openMVG_voctree openMVG_features ${BOOST_LIBRARIES})

    IF(OpenMVG_USE_CCTAG)
      ###
      # Localize images in an existing SfM reconstruction based on CCTag features
      ###
      ADD_EXECUTABLE(openMVG_main_cctagLocalizer main_cctagLocalizer.cpp)
      INSTALL(TARGETS openMVG_main_cctagLocalizer DESTINATION bin/)
      TARGET_LINK_LIBRARIES(openMVG_main_cctagLocalizer openMVG_localization openMVG_dataio openMVG_image openMVG_features glog ${CCTAG_LIBRARIES} ${BOOST_LIBRARIES})
      if(OpenMVG_USE_ALEMBIC)
        target_link_libraries(openMVG_main_cctagLocalizer ${ABC_LIBRARIES})
      endif()
    ENDIF(OpenMVG_USE_CCTAG)
=======
    TARGET_LINK_LIBRARIES(openMVG_main_createVoctree openMVG_voctree openMVG_features ${Boost_LIBRARIES})
>>>>>>> 9a41b3b0

    ###
    # generate the pair lists
    ###
    ADD_EXECUTABLE(openMVG_main_generatePairList pairListFromVoctree.cpp)
    INSTALL(TARGETS openMVG_main_generatePairList DESTINATION bin/)
    TARGET_LINK_LIBRARIES(openMVG_main_generatePairList openMVG_voctree ${Boost_LIBRARIES})

    ###
    # voctree query utility
    ###
    ADD_EXECUTABLE(openMVG_main_voctreeQueryUtility voctreeQueryUtility.cpp)
    INSTALL(TARGETS openMVG_main_voctreeQueryUtility DESTINATION bin/)
<<<<<<< HEAD
    TARGET_LINK_LIBRARIES(openMVG_main_voctreeQueryUtility openMVG_voctree glog ${BOOST_LIBRARIES})
=======
    TARGET_LINK_LIBRARIES(openMVG_main_voctreeQueryUtility openMVG_voctree ${Boost_LIBRARIES})
>>>>>>> 9a41b3b0

    ###
    # Test the localization class for the rig
    ###
    ADD_EXECUTABLE(openMVG_main_rigLocalizer main_rigLocalizer.cpp)
    INSTALL(TARGETS openMVG_main_rigLocalizer DESTINATION bin/)
<<<<<<< HEAD
    TARGET_LINK_LIBRARIES(openMVG_main_rigLocalizer openMVG_localization openMVG_dataio openMVG_rig openMVG_image openMVG_features glog vlsift ${BOOST_LIBRARIES})
=======
    TARGET_LINK_LIBRARIES(openMVG_main_rigLocalizer 
                            openMVG_localization 
                            openMVG_dataio 
                            openMVG_rig 
                            openMVG_image 
                            openMVG_features 
                            vlsift 
                            ${Boost_LIBRARIES})
>>>>>>> 9a41b3b0
    if(OpenMVG_USE_ALEMBIC)
        target_link_libraries(openMVG_main_rigLocalizer openMVG_sfm ${ABC_LIBRARIES})
    endif()
    if(OpenMVG_USE_CCTAG)
        target_link_libraries(openMVG_main_rigLocalizer ${CCTAG_LIBRARIES})
    endif()

    ###
    # utility to convert float descriptors to char
    ###
    ADD_EXECUTABLE(openMVG_main_convertDescFloat2Uchar convertDescFloat2Uchar.cpp)
    INSTALL(TARGETS openMVG_main_convertDescFloat2Uchar DESTINATION bin/)
    TARGET_LINK_LIBRARIES(openMVG_main_convertDescFloat2Uchar openMVG_localization openMVG_features ${Boost_LIBRARIES})

    # voctree statistics
    ###
    ADD_EXECUTABLE(openMVG_main_voctreeStatistics voctreeStatistics.cpp)
    INSTALL(TARGETS openMVG_main_voctreeStatistics DESTINATION bin/)
    TARGET_LINK_LIBRARIES(openMVG_main_voctreeStatistics openMVG_voctree ${Boost_LIBRARIES})

    #@TODO decide where to put the binaries

    # Installation rules
    #SET_PROPERTY(TARGET openMVG_main_createVoctree PROPERTY FOLDER OpenMVG/software)
    #INSTALL(TARGETS openMVG_main_createVoctree DESTINATION bin/)
    #SET_PROPERTY(TARGET openMVG_main_generatePairList PROPERTY FOLDER OpenMVG/software)
    #INSTALL(TARGETS openMVG_main_generatePairList DESTINATION bin/)

ENDIF(OpenMVG_USE_BOOST)



###
# Localize images in an existing SfM reconstruction
###
ADD_EXECUTABLE(openMVG_main_SfM_Localization main_SfM_Localization.cpp)
TARGET_LINK_LIBRARIES(openMVG_main_SfM_Localization
  openMVG_system
  openMVG_image
  openMVG_features
  openMVG_matching_image_collection
  openMVG_sfm
  easyexif
  vlsift
  glog
  )

# Installation rules
SET_PROPERTY(TARGET openMVG_main_SfM_Localization PROPERTY FOLDER OpenMVG/software)
INSTALL(TARGETS openMVG_main_SfM_Localization DESTINATION bin/)<|MERGE_RESOLUTION|>--- conflicted
+++ resolved
@@ -2,21 +2,15 @@
     ###
     # Test the localization class
     ###
-<<<<<<< HEAD
-    ADD_EXECUTABLE(openMVG_main_voctreeLocalizer main_voctreeLocalizer.cpp)
-    INSTALL(TARGETS openMVG_main_voctreeLocalizer DESTINATION bin/)
-    TARGET_LINK_LIBRARIES(openMVG_main_voctreeLocalizer openMVG_localization openMVG_dataio openMVG_image openMVG_features glog vlsift ${BOOST_LIBRARIES})
-=======
     ADD_EXECUTABLE(openMVG_main_cameraLocalizer main_cameraLocalizer.cpp)
     INSTALL(TARGETS openMVG_main_cameraLocalizer DESTINATION bin/)
-    TARGET_LINK_LIBRARIES(openMVG_main_cameraLocalizer 
-                    openMVG_localization 
-                    openMVG_dataio  
-                    openMVG_image 
-                    openMVG_features 
-                    vlsift 
+    TARGET_LINK_LIBRARIES(openMVG_main_cameraLocalizer
+                    openMVG_localization
+                    openMVG_dataio
+                    openMVG_image
+                    openMVG_features
+                    vlsift
                     ${BOOST_LIBRARIES})
->>>>>>> 9a41b3b0
     if(OpenMVG_USE_ALEMBIC)
         target_link_libraries(openMVG_main_cameraLocalizer openMVG_sfm ${ABC_LIBRARIES})
     endif()
@@ -29,23 +23,7 @@
     ###
     ADD_EXECUTABLE(openMVG_main_createVoctree createVoctree.cpp)
     INSTALL(TARGETS openMVG_main_createVoctree DESTINATION bin/)
-<<<<<<< HEAD
-    TARGET_LINK_LIBRARIES(openMVG_main_createVoctree openMVG_voctree openMVG_features ${BOOST_LIBRARIES})
-
-    IF(OpenMVG_USE_CCTAG)
-      ###
-      # Localize images in an existing SfM reconstruction based on CCTag features
-      ###
-      ADD_EXECUTABLE(openMVG_main_cctagLocalizer main_cctagLocalizer.cpp)
-      INSTALL(TARGETS openMVG_main_cctagLocalizer DESTINATION bin/)
-      TARGET_LINK_LIBRARIES(openMVG_main_cctagLocalizer openMVG_localization openMVG_dataio openMVG_image openMVG_features glog ${CCTAG_LIBRARIES} ${BOOST_LIBRARIES})
-      if(OpenMVG_USE_ALEMBIC)
-        target_link_libraries(openMVG_main_cctagLocalizer ${ABC_LIBRARIES})
-      endif()
-    ENDIF(OpenMVG_USE_CCTAG)
-=======
     TARGET_LINK_LIBRARIES(openMVG_main_createVoctree openMVG_voctree openMVG_features ${Boost_LIBRARIES})
->>>>>>> 9a41b3b0
 
     ###
     # generate the pair lists
@@ -59,20 +37,13 @@
     ###
     ADD_EXECUTABLE(openMVG_main_voctreeQueryUtility voctreeQueryUtility.cpp)
     INSTALL(TARGETS openMVG_main_voctreeQueryUtility DESTINATION bin/)
-<<<<<<< HEAD
-    TARGET_LINK_LIBRARIES(openMVG_main_voctreeQueryUtility openMVG_voctree glog ${BOOST_LIBRARIES})
-=======
     TARGET_LINK_LIBRARIES(openMVG_main_voctreeQueryUtility openMVG_voctree ${Boost_LIBRARIES})
->>>>>>> 9a41b3b0
 
     ###
     # Test the localization class for the rig
     ###
     ADD_EXECUTABLE(openMVG_main_rigLocalizer main_rigLocalizer.cpp)
     INSTALL(TARGETS openMVG_main_rigLocalizer DESTINATION bin/)
-<<<<<<< HEAD
-    TARGET_LINK_LIBRARIES(openMVG_main_rigLocalizer openMVG_localization openMVG_dataio openMVG_rig openMVG_image openMVG_features glog vlsift ${BOOST_LIBRARIES})
-=======
     TARGET_LINK_LIBRARIES(openMVG_main_rigLocalizer 
                             openMVG_localization 
                             openMVG_dataio 
@@ -81,7 +52,6 @@
                             openMVG_features 
                             vlsift 
                             ${Boost_LIBRARIES})
->>>>>>> 9a41b3b0
     if(OpenMVG_USE_ALEMBIC)
         target_link_libraries(openMVG_main_rigLocalizer openMVG_sfm ${ABC_LIBRARIES})
     endif()
@@ -126,7 +96,6 @@
   openMVG_sfm
   easyexif
   vlsift
-  glog
   )
 
 # Installation rules
