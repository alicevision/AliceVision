--- conflicted
+++ resolved
@@ -291,12 +291,7 @@
     regionsCasted->Features().swap(sortedFeatures);
     regionsCasted->Descriptors().swap(sortedDescriptors);
   }
-<<<<<<< HEAD
-     
-cerr << "Line " << __LINE__ << " in " << __func__ << endl;
-=======
-
->>>>>>> 9a41b3b0
+
   // Grid filtering of the keypoints to ensure a global repartition
   if(params._gridSize && params._maxTotalKeypoints)
   {
