--- conflicted
+++ resolved
@@ -189,7 +189,6 @@
     {
       const sfmData::View& view = *sfmData.views.at(viewId);
       const geometry::Pose3 camPose = sfmData.getPose(view).getTransform();
-<<<<<<< HEAD
 
       std::shared_ptr<camera::IntrinsicBase> cam = sfmData.intrinsics.at(0);
       std::shared_ptr<camera::Pinhole> camPinHole = std::dynamic_pointer_cast<camera::Pinhole>(cam);
@@ -199,11 +198,7 @@
       }
 
       const Vec2 pt = Project(camPinHole->getProjectiveEquivalent(camPose), landmark.X);
-      landmark.observations[viewId] = sfmData::Observation(pt, landmarkId);
-=======
-      const Vec2 pt = Project(sfmData.intrinsics.at(0)->get_projective_equivalent(camPose), landmark.X);
       landmark.observations[viewId] = sfmData::Observation(pt, landmarkId, unknownScale);
->>>>>>> 88b52660
     }
     sfmData.structure[landmarkId] = landmark;
   }
